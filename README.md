--- conflicted
+++ resolved
@@ -359,19 +359,7 @@
 }
 ```
 
-<<<<<<< HEAD
-Thus, a Score: 0 is achieved by just a single critical 
+Thus, score = 0 is achieved by just a single critical 
 contradiction, two large contradictions, or ten small 
 ones. Negligible contradictions do not affect the score 
-at all.
-=======
-## Contributing
-
-First create the Python environment.
-
-```sh
-python -m venv ".venv"
-source ./venv/bin/activate
-python -m pip install -r "requirements.txt" -e .
-```
->>>>>>> 479d5ebc
+at all.