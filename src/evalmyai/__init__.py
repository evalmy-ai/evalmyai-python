<<<<<<< HEAD
__all__ = ["evalmyai"]
=======
from evalmyai._evalmyai import Evaluator

__all__ = [
    "Evaluator"
]
>>>>>>> 479d5ebc
<|MERGE_RESOLUTION|>--- conflicted
+++ resolved
@@ -1,9 +1,5 @@
-<<<<<<< HEAD
-__all__ = ["evalmyai"]
-=======
 from evalmyai._evalmyai import Evaluator
 
 __all__ = [
     "Evaluator"
-]
->>>>>>> 479d5ebc
+]